[package]
name = "orbita3d_controller"
version = "0.1.0"
edition = "2021"


[features]

default = ["build_ethercat"]

build_ethercat = ["poulpe_ethercat_grpc"]
build_dynamixel = ["rustypot", "serialport"]

# See more keys and their definitions at https://doc.rust-lang.org/cargo/reference/manifest.html

[dependencies]
cache_cache = "0.1.1"
log = "0.4.20"
env_logger = "0.8.4"
motor_toolbox_rs = { git = "https://github.com/pollen-robotics/motor_toolbox_rs", branch = "develop" }
orbita3d_kinematics = { version = "0.1.0", path = "../orbita3d_kinematics" }
serde = { version = "1.0.183", features = ["derive"] }
serde_yaml = "0.9.25"
timeit = "0.1.2"
clap = { version = "4.0.32", features = ["derive"] }

# EtherCAT dependencies
# poulpe_ethercat_grpc = { path = "../../poulpe_ethercat_controller/poulpe_ethercat_grpc" }
<<<<<<< HEAD
# poulpe_ethercat_grpc = { path = "../../../../dev/poulpe_ethercat_controller/poulpe_ethercat_grpc" } #robot
poulpe_ethercat_grpc = { git = "https://github.com/pollen-robotics/poulpe_ethercat_controller.git", branch = "develop" }
=======
#poulpe_ethercat_grpc = { path = "../../../../dev/poulpe_ethercat_controller/poulpe_ethercat_grpc" } #robot
poulpe_ethercat_grpc = { git = "ssh://git@github.com/pollen-robotics/poulpe_ethercat_controller.git", branch = "develop" , optional=true}

# dynamixel dependencies
serialport = {version = "4.2.2", optional = true}
rustypot = { git = "https://github.com/pollen-robotics/rustypot", optional = true}
>>>>>>> 8598c3aa

[dev-dependencies]
rand = "0.8.5"
lerp = "0.5.0"
rerun = "0.20.0"
csv = "1.3.1"<|MERGE_RESOLUTION|>--- conflicted
+++ resolved
@@ -6,7 +6,10 @@
 
 [features]
 
-default = ["build_ethercat"]
+default = [
+    "build_ethercat",
+    # "build_dynamixel",  # by default, we don't build dynamixel
+    ]
 
 build_ethercat = ["poulpe_ethercat_grpc"]
 build_dynamixel = ["rustypot", "serialport"]
@@ -26,17 +29,12 @@
 
 # EtherCAT dependencies
 # poulpe_ethercat_grpc = { path = "../../poulpe_ethercat_controller/poulpe_ethercat_grpc" }
-<<<<<<< HEAD
-# poulpe_ethercat_grpc = { path = "../../../../dev/poulpe_ethercat_controller/poulpe_ethercat_grpc" } #robot
-poulpe_ethercat_grpc = { git = "https://github.com/pollen-robotics/poulpe_ethercat_controller.git", branch = "develop" }
-=======
 #poulpe_ethercat_grpc = { path = "../../../../dev/poulpe_ethercat_controller/poulpe_ethercat_grpc" } #robot
 poulpe_ethercat_grpc = { git = "ssh://git@github.com/pollen-robotics/poulpe_ethercat_controller.git", branch = "develop" , optional=true}
 
 # dynamixel dependencies
 serialport = {version = "4.2.2", optional = true}
 rustypot = { git = "https://github.com/pollen-robotics/rustypot", optional = true}
->>>>>>> 8598c3aa
 
 [dev-dependencies]
 rand = "0.8.5"
