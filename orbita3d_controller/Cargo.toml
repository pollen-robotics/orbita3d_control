[package]
name = "orbita3d_controller"
version = "0.1.0"
edition = "2021"

# See more keys and their definitions at https://doc.rust-lang.org/cargo/reference/manifest.html

[dependencies]
cache_cache = "0.1.1"
log = "0.4.20"
env_logger = "0.8.4"
motor_toolbox_rs = { git = "https://github.com/pollen-robotics/motor_toolbox_rs", branch = "support-poulpe" }
orbita3d_kinematics = { version = "0.1.0", path = "../orbita3d_kinematics" }
rustypot = { git = "https://github.com/pollen-robotics/rustypot" }
serde = { version = "1.0.183", features = ["derive"] }
serde_yaml = "0.9.25"
serialport = "4.2.2"
timeit = "0.1.2"
clap = { version = "4.0.32", features = ["derive"] }
<<<<<<< HEAD
lerp = "=0.3.0"

#poulpe_ethercat_grpc = { path = "../../../../dev/poulpe_ethercat_controller/poulpe_ethercat_grpc" }
poulpe_ethercat_grpc = { path = "../../poulpe_ethercat_controller/poulpe_ethercat_grpc" }

=======
lerp = "0.5.0"
poulpe_ethercat_grpc = { path = "../../../../dev/poulpe_ethercat_controller/poulpe_ethercat_grpc" }
>>>>>>> 47ed7a1a



[dev-dependencies]
rand = "0.8.5"<|MERGE_RESOLUTION|>--- conflicted
+++ resolved
@@ -17,18 +17,9 @@
 serialport = "4.2.2"
 timeit = "0.1.2"
 clap = { version = "4.0.32", features = ["derive"] }
-<<<<<<< HEAD
-lerp = "=0.3.0"
-
-#poulpe_ethercat_grpc = { path = "../../../../dev/poulpe_ethercat_controller/poulpe_ethercat_grpc" }
-poulpe_ethercat_grpc = { path = "../../poulpe_ethercat_controller/poulpe_ethercat_grpc" }
-
-=======
-lerp = "0.5.0"
+#poulpe_ethercat_grpc = { path = "../../poulpe_ethercat_controller/poulpe_ethercat_grpc" }
 poulpe_ethercat_grpc = { path = "../../../../dev/poulpe_ethercat_controller/poulpe_ethercat_grpc" }
->>>>>>> 47ed7a1a
-
-
 
 [dev-dependencies]
-rand = "0.8.5"+rand = "0.8.5"
+lerp = "0.5.0"