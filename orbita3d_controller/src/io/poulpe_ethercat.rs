use motor_toolbox_rs::{Limit, MotorsController, RawMotorsIO, Result, PID};
use poulpe_ethercat_grpc::client::PoulpeRemoteClient;
use serde::{Deserialize, Serialize};
use std::{f64::consts::PI, f64::consts::TAU, time::Duration, thread};

use log::{error, info};

use crate::ZeroType;

#[derive(Debug, Deserialize, Serialize)]
/// EthercatPoulpeController Config
pub struct PoulpeEthercatConfig {
    /// url of the ethercat master grpc serverS
    pub url: String,
    /// Actuator id
    pub id: u8,
}

#[derive(Debug)]
/// EthercatPoulpeController - wrapper around the three disks motors
pub struct EthercatPoulpeController {
    io: PoulpeRemoteClient,
    id: u16,

    offsets: [Option<f64>; 3],
    reduction: [Option<f64>; 3],
    // motor_reduction: [Option<f64>; 3],
    limits: [Option<Limit>; 3],
    inverted_axes: [Option<bool>; 3],
    axis_sensor_zeros: [Option<f64>; 3],
}

impl EthercatPoulpeController {
    /// Creates a new EthercatPoulpeController
    pub fn new(
        url: &str,
        id: u8,
        zero: ZeroType,
        reductions: f64,
        inverted_axes: [Option<bool>; 3],
    ) -> Result<Self> {
        let mut io = match PoulpeRemoteClient::connect(
            url.parse()?,
            vec![id as u16],
            Duration::from_secs_f32(0.002),
        ) {
            Ok(io) => io,
            Err(e) => {
                error!(
                    "Error while connecting to EthercatPoulpeController: {:?}",
                    e
                );
                return Err("Error while connecting to EthercatPoulpeController".into());
            }
        };

        // wait for the connection to be established
        let mut trials = 20; // 2s
        while io.get_state(id as u16).is_err() {
            thread::sleep(Duration::from_millis(100));
            log::warn!("Waiting for connection to Orbita3d PoulpeRemoteClient with id {}", id);
            if trials == 0 {
                log::error!("Error: Timeout while connecting to the Orbita3d PoulpeRemoteClient with id {}", id);
                return Err("Error: Timeout while connecting to the Orbita3d  PoulpeRemoteClient".into());
            }
            trials -= 1;
        }
        log::info!("Connected to Orbita3d PoulpeRemoteClient with id {}", id);

        // set the initial velocity and torque limit to 100%
        io.set_velocity_limit(id as u16, [1.0; 3].to_vec());
        io.set_torque_limit(id as u16, [1.0; 3].to_vec());

        //We can only change the mode if torque=off, then we ensure we are ProfilePositionMode
        io.set_mode_of_operation(id as u16, 1); //0=NoMode, 1=ProfilePositionMode, 3=ProfileVelocityMode, 4=ProfileTorqueMode

        let mut poulpe_controller = EthercatPoulpeController {
            io,
            id: id as u16,
            offsets: [None; 3],
            reduction: [Some(reductions); 3],
            limits: [None; 3],
            inverted_axes: inverted_axes,
            axis_sensor_zeros: [None; 3],
        };

        info!(
            "Orbita3d EthercatPoulpeController:\n\t - url: {:?}\n\t - id: {:?}",
            url, id
        );

        log::info!("Creacting controller");

        match zero {
            // deprecated
            ZeroType::ApproximateHardwareZero(zero) => {
                log::info!("ApproximateHardwarezero");

                let current_pos = MotorsController::get_current_position(&mut poulpe_controller)?;
                log::info!("Current position: {:?}", current_pos);

                zero.hardware_zero
                    .iter()
                    .zip(current_pos.iter())
                    .enumerate()
                    .for_each(|(i, (&hardware_zero, &current_pos))| {
                        poulpe_controller.offsets[i] = Some(find_closest_offset_to_zero(
                            current_pos,
                            hardware_zero,
                            reductions,
                        ));
                    });
            }
            ZeroType::FirmwareZero(_) => {
                log::info!(
                    "FirmwareZero => zero has been done in firmware, no need to do it here."
                );
                //we only need to get these once, they are stored in the firmware
                //beware offsets in config file are also used
                let axis_sensor_zeros =
                    MotorsController::get_axis_sensor_zeros(&mut poulpe_controller)?;
                log::info!("Axis sensor zeros: {:?}", axis_sensor_zeros);
                poulpe_controller.axis_sensor_zeros = [
                    Some(axis_sensor_zeros[0]),
                    Some(axis_sensor_zeros[1]),
                    Some(axis_sensor_zeros[2]),
                ];
            }
            //deprecated
            ZeroType::ZeroStartup(_) => {
                log::info!("ZeroStartup");

                let current_pos = MotorsController::get_current_position(&mut poulpe_controller)?;

                log::info!("Current position: {:?}", current_pos);

                current_pos
                    .iter()
                    .enumerate()
                    .for_each(|(i, &current_pos)| {
                        poulpe_controller.offsets[i] = Some(current_pos);
                    });
            }
            ZeroType::HallZero(_zero) => {
                log::error!("HallZero Not supported with Ethercat!");
            }
        }

        Ok(poulpe_controller)
    }

    pub fn get_rpy_inverted_axes(&self) -> [Option<bool>; 3] {
        self.inverted_axes
    }

    pub fn id(&self) -> u8 {
        self.id as u8
    }
}

impl MotorsController<3> for EthercatPoulpeController {
    fn io(&mut self) -> &mut dyn RawMotorsIO<3> {
        self
    }

    fn offsets(&self) -> [Option<f64>; 3] {
        self.offsets
    }

    fn reduction(&self) -> [Option<f64>; 3] {
        let mut reduction = [None; 3];
        reduction.iter_mut().enumerate().for_each(|(i, r)| {
            *r = Some(self.reduction[i].unwrap());
        });
        reduction
    }

    fn limits(&self) -> [Option<motor_toolbox_rs::Limit>; 3] {
        self.limits
    }

    // fn inverted_axes(&self) -> [Option<bool>; 3] {
    //     // self.inverted_axes
    //     [None, None, None] //For Orbita3d, we need to inverse axes in the roll/pitch/yaw space...
    // }
    fn output_inverted_axes(&self) -> [Option<bool>; 3] {
        self.inverted_axes
    }
}

impl RawMotorsIO<3> for EthercatPoulpeController {
    fn name(&self) -> String {
        "EthercatPoulpeController".to_string()
    }

    fn is_torque_on(&mut self) -> Result<[bool; 3]> {
        match self.io.get_torque_state(self.id) {
            Ok(state) => Ok([state, state, state]),
            Err(_) => Err("Error while getting torque state".into()),
        }
    }

    fn set_torque(&mut self, on: [bool; 3]) -> Result<()> {
        assert!(on.iter().all(|&t| t == on[0]));
        if on.iter().any(|&x| x) {
            self.io.turn_on(self.id);
        } else {
            self.io.turn_off(self.id);
        }
        Ok(())
    }

    fn get_current_position(&mut self) -> Result<[f64; 3]> {
        match self.io.get_position_actual_value(self.id) {
            Ok(position) => Ok([position[0] as f64, position[1] as f64, position[2] as f64]),
            Err(_) => Err("Error while getting position".into()),
        }
    }

    fn get_current_velocity(&mut self) -> Result<[f64; 3]> {
        match self.io.get_velocity_actual_value(self.id) {
            Ok(velocity) => Ok([velocity[0] as f64, velocity[1] as f64, velocity[2] as f64]),
            Err(_) => Err("Error while getting velocity".into()),
        }
    }

    fn get_current_torque(&mut self) -> Result<[f64; 3]> {
        match self.io.get_torque_actual_value(self.id) {
            Ok(torque) => Ok([torque[0] as f64, torque[1] as f64, torque[2] as f64]),
            Err(_) => Err("Error while getting torque".into()),
        }
    }

    fn get_target_position(&mut self) -> Result<[f64; 3]> {
        match self.io.get_target_position(self.id) {
            Ok(position) => Ok([position[0] as f64, position[1] as f64, position[2] as f64]),
            Err(_) => Err("Error while getting target position".into()),
        }
    }

    fn set_target_position(&mut self, position: [f64; 3]) -> Result<()> {
        let target_position = position.iter().map(|&x| x as f32).collect::<Vec<f32>>();
        self.io.set_target_position(self.id, target_position);
        Ok(())
    }

    // fn get_target_velocity(&mut self) -> Result<[f64; 3]> {
    //     match self.io.get_target_velocity(self.id) {
    //         Ok(vel) => Ok([vel[0] as f64, vel[1] as f64, vel[2] as f64]),
    //         Err(_) => Err("Error while getting target velocity".into()),
    //     }
    // }

    fn set_target_velocity(&mut self, vel: [f64; 3]) -> Result<()> {
        let target_velocity = vel.iter().map(|&x| x as f32).collect::<Vec<f32>>();
        self.io.set_target_velocity(self.id, target_velocity);
        Ok(())
    }

    // fn get_target_torque(&mut self) -> Result<[f64; 3]> {
    //     match self.io.get_target_torque(self.id) {
    //         Ok(vel) => Ok([vel[0] as f64, vel[1] as f64, vel[2] as f64]),
    //         Err(_) => Err("Error while getting target torque".into()),
    //     }
    // }

    fn set_target_torque(&mut self, vel: [f64; 3]) -> Result<()> {
        let target_torque = vel.iter().map(|&x| x as f32).collect::<Vec<f32>>();
        self.io.set_target_torque(self.id, target_torque);
        Ok(())
    }

    fn set_target_position_fb(&mut self, position: [f64; 3]) -> Result<[f64; 3]> {
        let target_position = position.iter().map(|&x| x as f32).collect::<Vec<f32>>();
        self.io.set_target_position(self.id, target_position);

        match self.io.get_position_actual_value(self.id) {
            Ok(position) => Ok([position[0] as f64, position[1] as f64, position[2] as f64]),
            Err(_) => Err("Error while getting position".into()),
        }
    }

    fn get_velocity_limit(&mut self) -> Result<[f64; 3]> {
        match self.io.get_velocity_limit(self.id) {
            Ok(limit) => Ok([limit[0] as f64, limit[1] as f64, limit[2] as f64]),
            Err(_) => Err("Error while getting velocity limit".into()),
        }
    }

    fn set_velocity_limit(&mut self, velocity: [f64; 3]) -> Result<()> {
        let velocity_limit = velocity.iter().map(|&x| x as f32).collect::<Vec<f32>>();
        self.io.set_velocity_limit(self.id, velocity_limit);
        Ok(())
    }

    fn get_torque_limit(&mut self) -> Result<[f64; 3]> {
        match self.io.get_torque_limit(self.id) {
            Ok(limit) => Ok([limit[0] as f64, limit[1] as f64, limit[2] as f64]),
            Err(_) => Err("Error while getting torque limit".into()),
        }
    }

    fn set_torque_limit(&mut self, torque: [f64; 3]) -> Result<()> {
        let torque_limit = torque.iter().map(|&x| x as f32).collect::<Vec<f32>>();
        self.io.set_torque_limit(self.id, torque_limit);
        Ok(())
    }

    //TODO
    fn get_pid_gains(&mut self) -> Result<[PID; 3]> {
        Ok([PID {
            p: 0.0,
            i: 0.0,
            d: 0.0,
        }; 3])
    }

    fn set_pid_gains(&mut self, _pid: [PID; 3]) -> Result<()> {
        Ok(())
    }
    fn get_axis_sensors(&mut self) -> Result<[f64; 3]> {
        match self.io.get_axis_sensors(self.id) {
            Ok(mut sensor) => {
                // substract the sensor zero and the axis offset
<<<<<<< HEAD
=======
                // FIXME: these are not the "output" angles. We need to compute kinematics and handle multiturn...
>>>>>>> e78ebf03
                for (i, s) in sensor.iter_mut().enumerate() {
                    // apply the gearing ratio first
                    *s *= 1.0/self.reduction[i].unwrap() as f32;
                    // substract the zero and the offset
                    if !self.axis_sensor_zeros[i].is_none() {
                        *s -= self.axis_sensor_zeros[i].unwrap() as f32;
                    }
                    // remove any offset
                    if !self.offsets[i].is_none() {
                        *s -= self.offsets[i].unwrap() as f32;
                    }
<<<<<<< HEAD
                    // wrap to pi
=======
                    // *s *= self.reduction[i].unwrap() as f32;
>>>>>>> e78ebf03
                    *s = wrap_to_pi(*s as f64) as f32;
                }
                Ok([sensor[0] as f64, sensor[1] as f64, sensor[2] as f64])
            }

            Err(_) => Err("Error while getting axis sensors".into()),
        }
    }

    fn get_axis_sensor_zeros(&mut self) -> Result<[f64; 3]> {
        match self.io.get_axis_sensor_zeros(self.id) {
            Ok(sensor) => Ok([sensor[0] as f64, sensor[1] as f64, sensor[2] as f64]),
            Err(_) => Err("Error while getting axis sensor zeros".into()),
        }
    }

    fn get_board_state(&mut self) -> Result<u8> {
        match self.io.get_state(self.id) {
            Ok(state) => Ok(state as u8),
            Err(_) => Err("Error while getting board state".into()),
        }
    }

    fn get_error_codes(&mut self) -> Result<[i32; 3]> {
        match self.io.get_error_codes(self.id) {
            Ok(codes) => Ok([codes[0], codes[1], codes[2]]),
            Err(_) => Err("Error while getting error codes".into()),
        }
    }

    fn get_motor_temperatures(&mut self) -> Result<[f64; 3]> {
        match self.io.get_motor_temperatures(self.id) {
            Ok(temp) => Ok([temp[0] as f64, temp[1] as f64, temp[2] as f64]),
            Err(_) => Err("Error while getting motor temperatures".into()),
        }
    }

    fn get_board_temperatures(&mut self) -> Result<[f64; 3]> {
        match self.io.get_board_temperatures(self.id) {
            Ok(temp) => Ok([temp[0] as f64, temp[1] as f64, temp[2] as f64]),
            Err(_) => Err("Error while getting board temperatures".into()),
        }
    }

    fn set_board_state(&mut self, _state: u8) -> Result<()> {
        Ok(())
    }

    fn get_control_mode(&mut self) -> Result<[u8; 3]> {
        match self.io.get_mode_of_operation(self.id) {
            Ok(mode) => Ok([mode as u8, mode as u8, mode as u8]), //It is in fact the same for each axis (TODO make it board level?)
            Err(_) => Err("Error while getting mode of operation".into()),
        }
    }

    fn set_control_mode(&mut self, _mode: [u8; 3]) -> Result<()> {
        if !(_mode[0] == _mode[1] && _mode[1] == _mode[2]) {
            return Err("Error, invalid control mode".into());
        }
        self.io.set_mode_of_operation(self.id, _mode[0] as u32);
        Ok(())
    }

    fn emergency_stop(&mut self) {
        self.io.emergency_stop(self.id);
        error!("EMERCENCY STOP!");
    }
}

fn find_closest_offset_to_zero(current_position: f64, hardware_zero: f64, reduction: f64) -> f64 {
    //! Find the closest offset to zero
    //!
    //! The absolute encoder is placed before orbita reduction.
    //! Thus, we do not have the real orbita disk absolute position.
    //! But we only know where we are in a local dial of arc (2pi / reduction).
    //!
    //! To find the closest offset to our zero hardware, we assume that the current position is at maximum one dial from the hardware zero.
    log::info!(
        "find_closest_offset_to_zero: current_position: {}, hardware_zero: {}, reduction: {}",
        current_position,
        hardware_zero,
        reduction
    );

    let dial_arc = 2.0 * PI / reduction;

    let possibilities = [
        hardware_zero - dial_arc,
        hardware_zero,
        hardware_zero + dial_arc,
    ];
    log::debug!("possibilities: {:?}", possibilities);

    let best = possibilities
        .iter()
        .map(|&p| (p - current_position).abs())
        .enumerate()
        .min_by(|(_, a), (_, b)| a.partial_cmp(b).unwrap())
        .map(|(i, _)| possibilities[i])
        .unwrap();

    log::info!("best: {}", best);
    best
}

#[allow(dead_code)]
fn find_position_with_hall(
    current_position: f64,
    hardware_zero: f64,
    hall_zero: f64,
    hall_index: u8,
    reduction: f64,
) -> (f64, i16) {
    //! Find the current position corrected by the hall sensor
    //! There is 16 Hall sensors on the disk output and a ratio 'reduction' between the disk and the motor gearbox output
    //! We knwow the 'hall_zero' index which correspond to the index of the Hall sensor closest to the disk zero position
    //! We also know the 'hall_index' which is the index of the Hall sensor closest to the current position
    //! Finally we know the 'hardware_zero' which is the position of the disk zero

    const MAX_TURN: usize = 3;
    let mut offset: [f64; MAX_TURN] = [0.0; MAX_TURN];
    let mut offset_search: [f64; MAX_TURN] = [0.0; MAX_TURN];
    let turn_offset = 2.0 * PI * reduction;
    let hall_offset = 2.0 * PI / 16.0 * reduction; //22.5° disk for each Hall sensor

    // let hall_diff = hall_diff(hall_index, hall_zero);

    let diff_gear = current_position * reduction - hardware_zero * reduction;
    let shortest_diff_gear = angle_diff(current_position * reduction, hardware_zero * reduction); //nul FIXME
    let shortest_to_zero = angle_diff(0.0, hardware_zero * reduction);

    let pos = (current_position * reduction) % TAU; //this should be the raw gearbox position
    let _shortest_to_current = angle_diff(0.0, pos);
    let _gearbox_turn = 0.0;

    log::debug!(
        "Diff: {:?} shortest diff: {:?} shortest_to_zero {:?} hall_zero_angle: {:?}",
        diff_gear,
        shortest_diff_gear,
        shortest_to_zero,
        hall_zero
    );

    for i in 0..offset.len() {
        // theoretical position of the gearbox starting from the zero and moving toward detected hall

        offset_search[i] = (hardware_zero * reduction) % TAU
            + (hall_zero * reduction) % TAU
            + ((i as f64 - (offset.len() / 2) as f64) * turn_offset) % TAU;
        offset_search[i] %= TAU;

        let residual = angle_diff(
            pos,
            (hardware_zero * reduction) % TAU + (hall_zero * reduction) % TAU,
        ) / reduction;

        // Offset to apply
        offset[i] = current_position
            - hall_zero
            - residual
            - (i as f64 - (offset.len() / 2) as f64)
                * (turn_offset / reduction - TAU * (reduction - reduction.floor()) / reduction);

        //in orbita ref
    }

    log::debug!(
        "Residual (gearbox) {:?} (orbita) {:?}",
        angle_diff(pos, (hall_zero * reduction) % TAU),
        angle_diff(pos, (hall_zero * reduction) % TAU) / reduction
    );
    log::debug!("possible offset (orbita domain): {:?}", offset);
    log::debug!("searching offset (gearbox domain): {:?}", offset_search);

    log::debug!(
        "current pos (gearbox): {:?} hardware_zero (gearbox): {:?} hall_idx: {:?} hall_zero: {:?} hall_offset: {:?} turn_offset: {:?}",
        pos,
        hardware_zero * reduction,
        hall_index as f64,
        hall_zero,
        hall_offset,
	turn_offset
    );

    let best = offset_search
        .iter()
        .map(|&p| {
            let d = angle_diff(p, pos).abs();
            log::debug!("Diff search: {:?}", d);
            d
        })
        .enumerate()
        .min_by(|(_, a), (_, b)| a.partial_cmp(b).unwrap())
        .map(|(i, _)| offset[i])
        .unwrap();

    let best_idx = offset.iter().position(|&x| x == best).unwrap();
    log::debug!(
        "best offset (orbita domain): {} gearbox domain: {:?}",
        best,
        offset_search[best_idx]
    );
    log::debug!(
        "It corresponds to {} turn (orbita domain)",
        best_idx as i16 - (offset.len() / 2) as i16
    );

    (best, best_idx as i16 - (offset.len() / 2) as i16)
}

#[allow(dead_code)]
pub fn angle_diff(angle_a: f64, angle_b: f64) -> f64 {
    let mut angle = angle_a - angle_b;
    angle = (angle + PI) % TAU - PI;
    if angle < -PI {
        angle + TAU
    } else {
        angle
    }
}

#[allow(dead_code)]
pub fn hall_diff(hall_a: u8, hall_b: u8) -> f64 {
    // shortest hall difference (16 discrete Hall)
    let d: f64 = hall_a as f64 - hall_b as f64;
    if d >= 0.0 {
        if d >= 8.0 {
            d - 16.0
        } else {
            d
        }
    } else if d >= -8.0 {
        d
    } else {
        d + 16.0
    }
}

// function wrapping an angle in radians to
// the range [-pi, pi]
fn wrap_to_pi(angle: f64) -> f64 {
    (((angle + PI) % (2.0 * PI)) + (2.0 * PI)) % (2.0 * PI) - PI
}

#[cfg(test)]
mod tests {
    use rand::Rng;
    use std::f64::consts::PI;

    use crate::{
        io::{poulpe_ethercat::find_closest_offset_to_zero, Orbita3dIOConfig},
        Orbita3dConfig,
    };

    #[test]
    fn parse_config_file() {
        let f = std::fs::File::open("./config/ethercat_poulpe.yaml").unwrap();

        let config: Result<Orbita3dConfig, _> = serde_yaml::from_reader(f);
        assert!(config.is_ok());

        let config = config.unwrap();

        if let Orbita3dIOConfig::PoulpeEthercat(dxl_config) = config.io {
            assert_eq!(config.kinematics_model.alpha, 54.0_f64.to_radians());
            assert_eq!(config.kinematics_model.gamma_min, 40.0_f64.to_radians());
            assert_eq!(config.kinematics_model.offset, 0.0);
            assert_eq!(config.kinematics_model.beta, PI / 2.0);
            assert_eq!(config.kinematics_model.gamma_max, PI);
            assert!(config.kinematics_model.passiv_arms_direct);

            if let crate::ZeroType::FirmwareZero(_) = config.disks.zeros {
            } else {
                panic!("Wrong config type");
            }
            assert_eq!(config.disks.reduction, 5.333333333333333333);
            // assert_eq!(config.disks.reduction, 4.2666667); //Old Orbita

            assert_eq!(dxl_config.url, "http://127.0.0.1:50098");
            assert_eq!(dxl_config.id, 0);
        } else {
            panic!("Wrong config type");
        }
    }

    #[test]
    fn test_approx() {
        let mut rng = rand::thread_rng();

        let pos = rng.gen_range(-PI..PI);
        let reduction = rng.gen_range(0.5..2.0);
        assert_eq!(find_closest_offset_to_zero(pos, pos, reduction), pos);

        let pos = 0.0;
        let hardware_zero = 0.25;
        let reduction = 1.0;

        assert_eq!(
            find_closest_offset_to_zero(pos, hardware_zero, reduction),
            0.25
        );

        let reduction = 100.0;
        assert_eq!(
            find_closest_offset_to_zero(pos, hardware_zero, reduction),
            0.25 - 2.0 * PI / reduction
        );
    }
}<|MERGE_RESOLUTION|>--- conflicted
+++ resolved
@@ -322,10 +322,7 @@
         match self.io.get_axis_sensors(self.id) {
             Ok(mut sensor) => {
                 // substract the sensor zero and the axis offset
-<<<<<<< HEAD
-=======
                 // FIXME: these are not the "output" angles. We need to compute kinematics and handle multiturn...
->>>>>>> e78ebf03
                 for (i, s) in sensor.iter_mut().enumerate() {
                     // apply the gearing ratio first
                     *s *= 1.0/self.reduction[i].unwrap() as f32;
@@ -337,11 +334,7 @@
                     if !self.offsets[i].is_none() {
                         *s -= self.offsets[i].unwrap() as f32;
                     }
-<<<<<<< HEAD
                     // wrap to pi
-=======
-                    // *s *= self.reduction[i].unwrap() as f32;
->>>>>>> e78ebf03
                     *s = wrap_to_pi(*s as f64) as f32;
                 }
                 Ok([sensor[0] as f64, sensor[1] as f64, sensor[2] as f64])
