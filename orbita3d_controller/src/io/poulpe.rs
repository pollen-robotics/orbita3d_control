use motor_toolbox_rs::{Limit, MissingResisterErrror, MotorsController, RawMotorsIO, Result, PID};
use rustypot::{
    device::orbita3d_poulpe::{self, MotorPositionSpeedLoad, MotorValue},
    DynamixelSerialIO,
};
use serde::{Deserialize, Serialize};
use serialport::{SerialPort, TTYPort};
use std::{error::Error, thread, time::Instant};
use std::{f64::consts::PI, f64::consts::TAU, time::Duration};


use crate::ZeroType;

#[derive(Debug, Deserialize, Serialize)]
/// DynamixelPoulpe Config
pub struct DynamixelPoulpeConfig {
    /// Name of the serial port (eg. /dev/ttyUSB0)
    pub serial_port: String,
    /// Dynamixel ID
    pub id: u8,
    /// Use cache for the dynamixel poulpe serial controller
    /// Can drastically improve performance, but can hide some communication errors
    pub use_cache: bool,
}

#[derive(Debug)]
/// DynamixelPoulpeController - wrapper around the three disks motors
pub struct DynamixelPoulpeController {
    // serial_port: Box<dyn SerialPort>,
    // serial_port: TTYPort,
    serial_port: Box<TTYPort>,
    io: DynamixelSerialIO,
    id: u8,

    offsets: [Option<f64>; 3],
    reduction: [Option<f64>; 3],
    // motor_reduction: [Option<f64>; 3],
<<<<<<< HEAD
=======
    hall_indice: [Option<u8>; 3],

>>>>>>> 72548754
    limits: [Option<Limit>; 3],
}

impl DynamixelPoulpeController {
    /// Creates a new DynamixelPoulpeController
    pub fn new(serial_port: &str, id: u8, zero: ZeroType, reductions: f64) -> Result<Self> {
        let mut controller = Self {
            serial_port: Box::new(
                serialport::new(serial_port, 2_000_000)
                    .timeout(Duration::from_millis(10))
                    .open_native()?,
            ),
            io: DynamixelSerialIO::v1(),
            id,
            offsets: [None; 3],
            reduction: [Some(reductions); 3],
            // motor_reduction: [Some(motor_reductions); 3],
            limits: [None; 3],
<<<<<<< HEAD
=======

            // hall_indices: [None; 3],
>>>>>>> 72548754
        };

        controller.serial_port.set_exclusive(false)?;

        log::info!("Creacting controller");
        match zero {
            ZeroType::ApproximateHardwareZero(zero) => {
                log::info!("ApproximateHardwarezero");

                let current_pos = MotorsController::get_current_position(&mut controller)?;
                log::info!("Current position: {:?}", current_pos);

                zero.hardware_zero
                    .iter()
                    .zip(current_pos.iter())
                    .enumerate()
                    .for_each(|(i, (&hardware_zero, &current_pos))| {
                        controller.offsets[i] = Some(find_closest_offset_to_zero(
                            current_pos,
                            hardware_zero,
                            reductions,
                        ));
                    });
            }
            ZeroType::ZeroStartup(_) => {
                log::info!("ZeroStartup");

                let current_pos = MotorsController::get_current_position(&mut controller)?;

                log::info!("Current position: {:?}", current_pos);

                current_pos
                    .iter()
                    .enumerate()
                    .for_each(|(i, &current_pos)| {
                        controller.offsets[i] = Some(current_pos);
                    });
            }
            ZeroType::HallZero(zero) => {
                log::info!("HallZero");

                let current_pos = MotorsController::get_current_position(&mut controller)?;
                let current_gearbox = MotorsController::get_axis_sensors(&mut controller)?;

                thread::sleep(Duration::from_millis(1));

                let curr_hall = orbita3d_poulpe::read_index_sensor(
                    &controller.io,
                    controller.serial_port.as_mut(),
                    controller.id,
                )?;
                let hall_idx: [u8; 3] = [curr_hall.top, curr_hall.middle, curr_hall.bottom];
                log::info!(
                    "Current position: {:?} axis: {:?} current hall: {:?}",
                    current_pos,
                    current_gearbox,
                    curr_hall
                );

                // Security, is there a mis-detection?
                if hall_idx.contains(&255)
                //255 is the value when no hall sensor is detected
                {
                    log::error!("HallZero: Hall sensor offsets not found! Check 'Donut' I2C connection or maybe configure another zeroing method?");
                    return Err(Box::new(MissingResisterErrror(
                        "Hall sensor not found".to_string(),
                    )));
                }

                // Security is there a duplicate?
                let mut vidx = hall_idx.to_vec();
                vidx.sort();
                vidx.dedup();
                if vidx.len() != 3 {
                    log::error!("HallZero: Duplicate in hall indices! Initialization failed...");

                    return Err(Box::new(MissingResisterErrror(
                        "Hall sensor not found".to_string(),
                    )));
                }

                thread::sleep(Duration::from_millis(1));

                log::debug!("HallZero: curr_pos: {:?} curr_hall_idx: {:?} hardware_zero: {:?} hall_zero: {:?}", current_pos, hall_idx,zero.hardware_zero,zero.hall_indice);

                //theoretical angle if we are at the center of the Hall sensor from the zero
                // Top zero is exactly in the middle of Hall 15 and Hall 0 (-11.25° from Hall 0)
                // Mid zero is exactly at -3.75° from Hall 5
                // Bot zero is exactly at 3.75° from Hall 10

                let mut zero_hall_offsets: [f64; 3] = [0.0, 0.0, 0.0];
                zero_hall_offsets[0] =
                    hall_diff(hall_idx[0], 0) * 22.5_f64.to_radians() + 11.25_f64.to_radians();
                zero_hall_offsets[1] =
                    hall_diff(hall_idx[1], 5) * 22.5_f64.to_radians() + 3.75_f64.to_radians();
                zero_hall_offsets[2] =
                    hall_diff(hall_idx[2], 10) * 22.5_f64.to_radians() - 3.75_f64.to_radians();

                let mut found_turn: [i16; 3] = [0; 3];

                zero.hardware_zero
                    .iter()
                    .zip(current_pos.iter())
                    .zip(hall_idx.iter())
                    .zip(zero_hall_offsets.iter())
                    .enumerate()
                    .for_each(
                        |(i, (((&hardware_zero, &current_pos), &hall_idx), &hall_zero))| {
                            let res = find_position_with_hall(

                                current_pos,
                                hardware_zero,
                                hall_zero,
                                hall_idx,
                                reductions,
                            );
                            controller.offsets[i] = Some(res.0);
                            found_turn[i] = res.1;
                        },
                    );
                log::debug!("Offsets: {:?}, turns: {:?}", controller.offsets, found_turn);

                // Security, did we found the same number of turn for each arm? (FIXME?)
                if !(found_turn[0] == found_turn[1] && found_turn[1] == found_turn[2]) {
                    log::error!("HallZero: Incoherent offsets!!");
                    controller.offsets[0] = None;
                    controller.offsets[1] = None;
                    controller.offsets[2] = None;
                    return Err(Box::new(MissingResisterErrror(
                        "Hall sensor not found".to_string(),
                    )));
                }

            }
        }

        Ok(controller)
    }

    pub fn id(&self) -> u8 {
        self.id
    }
}

impl MotorsController<3> for DynamixelPoulpeController {
    fn io(&mut self) -> &mut dyn RawMotorsIO<3> {
        self
    }

    fn offsets(&self) -> [Option<f64>; 3] {
        self.offsets
    }

    fn reduction(&self) -> [Option<f64>; 3] {
        let mut reduction = [None; 3];
        reduction.iter_mut().enumerate().for_each(|(i, r)| {
            *r = Some(self.reduction[i].unwrap());
        });
        reduction
    }

    fn limits(&self) -> [Option<motor_toolbox_rs::Limit>; 3] {
        self.limits
    }
}

impl RawMotorsIO<3> for DynamixelPoulpeController {
    fn is_torque_on(&mut self) -> Result<[bool; 3]> {
        orbita3d_poulpe::read_torque_enable(&self.io, self.serial_port.as_mut(), self.id)
            .map(|val| [val.top, val.middle, val.bottom])
    }

    fn set_torque(&mut self, on: [bool; 3]) -> Result<()> {
        assert!(on.iter().all(|&t| t == on[0]));
        orbita3d_poulpe::write_torque_enable(
            &self.io,
            self.serial_port.as_mut(),
            self.id,
            MotorValue {
                top: on[0],
                middle: on[1],
                bottom: on[2],
            },
        )
    }

    fn get_current_position(&mut self) -> Result<[f64; 3]> {
        let thetas =
            orbita3d_poulpe::read_current_position(&self.io, self.serial_port.as_mut(), self.id)?;
        Ok([
            thetas.top as f64,
            thetas.middle as f64,
            thetas.bottom as f64,
        ])
    }

    fn get_current_velocity(&mut self) -> Result<[f64; 3]> {
        let vel =
            orbita3d_poulpe::read_current_velocity(&self.io, self.serial_port.as_mut(), self.id)?;
        Ok([vel.top as f64, vel.middle as f64, vel.bottom as f64])
    }

    fn get_current_torque(&mut self) -> Result<[f64; 3]> {
        let torque =
            orbita3d_poulpe::read_current_torque(&self.io, self.serial_port.as_mut(), self.id)?;
        Ok([
            torque.top as f64,
            torque.middle as f64,
            torque.bottom as f64,
        ])
    }

    fn get_target_position(&mut self) -> Result<[f64; 3]> {
        orbita3d_poulpe::read_target_position(&self.io, self.serial_port.as_mut(), self.id).map(
            |thetas| {
                [
                    thetas.top as f64,
                    thetas.middle as f64,
                    thetas.bottom as f64,
                ]
            },
        )
    }

    fn set_target_position(&mut self, position: [f64; 3]) -> Result<()> {
        let fb = orbita3d_poulpe::write_target_position(
            &self.io,
            self.serial_port.as_mut(),
            self.id,
            MotorValue {
                top: position[0] as f32,
                middle: position[1] as f32,
                bottom: position[2] as f32,
            },
        );

        match fb {
            Ok(_) => Ok(()),
            Err(e) => Err(e),
        }
    }

    fn set_target_position_fb(&mut self, position: [f64; 3]) -> Result<[f64; 9]> {
        let fb = orbita3d_poulpe::write_target_position(
            &self.io,
            self.serial_port.as_mut(),
            self.id,
            MotorValue {
                top: position[0] as f32,
                middle: position[1] as f32,
                bottom: position[2] as f32,
            },
        );

        match fb {
            Ok(fb) => Ok([
                fb.position.top as f64,
                fb.position.middle as f64,
                fb.position.bottom as f64,
                fb.speed.top as f64,
                fb.speed.middle as f64,
                fb.speed.bottom as f64,
                fb.load.top as f64,
                fb.load.middle as f64,
                fb.load.bottom as f64,
            ]),
            Err(e) => Err(e),
        }
    }

    fn get_velocity_limit(&mut self) -> Result<[f64; 3]> {
        orbita3d_poulpe::read_velocity_limit(&self.io, self.serial_port.as_mut(), self.id).map(
            |thetas| {
                [
                    thetas.top as f64,
                    thetas.middle as f64,
                    thetas.bottom as f64,
                ]
            },
        )
    }

    fn set_velocity_limit(&mut self, _velocity: [f64; 3]) -> Result<()> {
        orbita3d_poulpe::write_velocity_limit(
            &self.io,
            self.serial_port.as_mut(),
            self.id,
            MotorValue {
                top: _velocity[0] as f32,
                middle: _velocity[1] as f32,
                bottom: _velocity[2] as f32,
            },
        )
    }

    fn get_torque_limit(&mut self) -> Result<[f64; 3]> {
        orbita3d_poulpe::read_torque_flux_limit(&self.io, self.serial_port.as_mut(), self.id).map(
            |thetas| {
                [
                    thetas.top as f64,
                    thetas.middle as f64,
                    thetas.bottom as f64,
                ]
            },
        )
    }

    fn set_torque_limit(&mut self, _torque: [f64; 3]) -> Result<()> {
        orbita3d_poulpe::write_torque_flux_limit(
            &self.io,
            self.serial_port.as_mut(),
            self.id,
            MotorValue {
                top: _torque[0] as f32,
                middle: _torque[1] as f32,
                bottom: _torque[2] as f32,
            },
        )
    }

    fn get_pid_gains(&mut self) -> Result<[PID; 3]> {
        orbita3d_poulpe::read_position_pid(&self.io, self.serial_port.as_mut(), self.id).map(
            |thetas| {
                [
                    PID {
                        p: thetas.top.p as f64,
                        i: thetas.top.i as f64,
                        d: 0.0,
                    },
                    PID {
                        p: thetas.middle.p as f64,
                        i: thetas.middle.i as f64,
                        d: 0.0,
                    },
                    PID {
                        p: thetas.bottom.p as f64,
                        i: thetas.bottom.i as f64,
                        d: 0.0,
                    },
                ]
            },
        )
    }

    fn set_pid_gains(&mut self, _pid: [PID; 3]) -> Result<()> {
        orbita3d_poulpe::write_position_pid(
            &self.io,
            self.serial_port.as_mut(),
            self.id,
            MotorValue {
                top: orbita3d_poulpe::Pid {
                    p: _pid[0].p as i16,
                    i: _pid[0].i as i16,
                },
                middle: orbita3d_poulpe::Pid {
                    p: _pid[1].p as i16,
                    i: _pid[1].i as i16,
                },
                bottom: orbita3d_poulpe::Pid {
                    p: _pid[2].p as i16,
                    i: _pid[2].i as i16,
                },
            },
        )
    }
    fn get_axis_sensors(&mut self) -> Result<[f64; 3]> {
        let axis = orbita3d_poulpe::read_axis_sensor(&self.io, self.serial_port.as_mut(), self.id)?;
        Ok([axis.top as f64, axis.middle as f64, axis.bottom as f64])
    }
}

fn find_closest_offset_to_zero(current_position: f64, hardware_zero: f64, reduction: f64) -> f64 {
    //! Find the closest offset to zero
    //!
    //! The absolute encoder is placed before orbita reduction.
    //! Thus, we do not have the real orbita disk absolute position.
    //! But we only know where we are in a local dial of arc (2pi / reduction).
    //!
    //! To find the closest offset to our zero hardware, we assume that the current position is at maximum one dial from the hardware zero.
    log::info!(
        "find_closest_offset_to_zero: current_position: {}, hardware_zero: {}, reduction: {}",
        current_position,
        hardware_zero,
        reduction
    );

    let dial_arc = 2.0 * PI / reduction;

    let possibilities = [
        hardware_zero - dial_arc,
        hardware_zero,
        hardware_zero + dial_arc,
    ];
    log::debug!("possibilities: {:?}", possibilities);

    let best = possibilities
        .iter()
        .map(|&p| (p - current_position).abs())
        .enumerate()
        .min_by(|(_, a), (_, b)| a.partial_cmp(b).unwrap())
        .map(|(i, _)| possibilities[i])
        .unwrap();

    log::info!("best: {}", best);
    best
}

fn find_position_with_hall(
    current_position: f64,
    hardware_zero: f64,
    hall_zero: f64,
    hall_index: u8,
    reduction: f64,
) -> (f64, i16) {
    //! Find the current position corrected by the hall sensor
    //! There is 16 Hall sensors on the disk output and a ratio 'reduction' between the disk and the motor gearbox output
    //! We knwow the 'hall_zero' index which correspond to the index of the Hall sensor closest to the disk zero position
    //! We also know the 'hall_index' which is the index of the Hall sensor closest to the current position
    //! Finally we know the 'hardware_zero' which is the position of the disk zero

    const MAX_TURN: usize = 3;
    let mut offset: [f64; MAX_TURN] = [0.0; MAX_TURN];
    let mut offset_search: [f64; MAX_TURN] = [0.0; MAX_TURN];
    let turn_offset = 2.0 * PI * reduction;
    let hall_offset = 2.0 * PI / 16.0 * reduction; //22.5° disk for each Hall sensor

    // let hall_diff = hall_diff(hall_index, hall_zero);

    let diff_gear = current_position * reduction - hardware_zero * reduction;
    let shortest_diff_gear = angle_diff(current_position * reduction, hardware_zero * reduction); //nul FIXME
    let shortest_to_zero = angle_diff(0.0, hardware_zero * reduction);

    let pos = (current_position * reduction) % TAU; //this should be the raw gearbox position
    let shortest_to_current = angle_diff(0.0, pos);
    let mut gearbox_turn = 0.0;

    log::debug!(
        "Diff: {:?} shortest diff: {:?} shortest_to_zero {:?} hall_zero_angle: {:?}",
        diff_gear,
        shortest_diff_gear,
        shortest_to_zero,
        hall_zero
    );

    for i in 0..offset.len() {
        // theoretical position of the gearbox starting from the zero and moving toward detected hall

        offset_search[i] = (hardware_zero * reduction) % TAU
            + (hall_zero * reduction) % TAU
            + ((i as f64 - (offset.len() / 2) as f64) * turn_offset) % TAU;
        offset_search[i] %= TAU;

        let residual = angle_diff(
            pos,
            (hardware_zero * reduction) % TAU + (hall_zero * reduction) % TAU,
        ) / reduction;

        // Offset to apply
        offset[i] = current_position
            - hall_zero
            - residual
            - (i as f64 - (offset.len() / 2) as f64)
                * (turn_offset / reduction - TAU * (reduction - reduction.floor()) / reduction);

        //in orbita ref
    }

    log::debug!(
        "Residual (gearbox) {:?} (orbita) {:?}",
        angle_diff(pos, (hall_zero * reduction) % TAU),
        angle_diff(pos, (hall_zero * reduction) % TAU) / reduction
    );
    log::debug!("possible offset (orbita domain): {:?}", offset);
    log::debug!("searching offset (gearbox domain): {:?}", offset_search);

    log::debug!(
        "current pos (gearbox): {:?} hardware_zero (gearbox): {:?} hall_idx: {:?} hall_zero: {:?} hall_offset: {:?} turn_offset: {:?}",
        pos,
        hardware_zero * reduction,
        hall_index as f64,
        hall_zero,
        hall_offset,
	turn_offset
    );

    let best = offset_search
        .iter()
        .map(|&p| {
            let d = angle_diff(p, pos).abs();
            log::debug!("Diff search: {:?}", d);
            d
        })
        .enumerate()
        .min_by(|(_, a), (_, b)| a.partial_cmp(b).unwrap())
        .map(|(i, _)| offset[i])
        .unwrap();

    let best_idx = offset.iter().position(|&x| x == best).unwrap();
    log::debug!(
        "best offset (orbita domain): {} gearbox domain: {:?}",
        best,
        offset_search[best_idx]
    );
    log::debug!(
        "It corresponds to {} turn (orbita domain)",
        best_idx as i16 - (offset.len() / 2) as i16
    );

    (best, best_idx as i16 - (offset.len() / 2) as i16)
}

pub fn angle_diff(angle_a: f64, angle_b: f64) -> f64 {
    let mut angle = angle_a - angle_b;
    angle = (angle + PI) % TAU - PI;
    if angle < -PI {
        angle + TAU
    } else {
        angle
    }
}

pub fn hall_diff(hall_a: u8, hall_b: u8) -> f64 {
    // shortest hall difference (16 discrete Hall)
    let d: f64 = hall_a as f64 - hall_b as f64;
    if d >= 0.0 {
        if d >= 8.0 {
            d - 16.0
        } else {
            d
        }
    } else if d >= -8.0 {
        d
    } else {
        d + 16.0
    }
}

#[cfg(test)]
mod tests {
    use rand::Rng;
    use std::f64::consts::PI;

    use crate::{
        io::{poulpe::find_closest_offset_to_zero, Orbita3dIOConfig},
        Orbita3dConfig,
    };

    #[test]
    fn parse_config_file() {
        let f = std::fs::File::open("./config/dxl_poulpe.yaml").unwrap();

        let config: Result<Orbita3dConfig, _> = serde_yaml::from_reader(f);
        assert!(config.is_ok());

        let config = config.unwrap();

        if let Orbita3dIOConfig::DynamixelPoulpe(dxl_config) = config.io {
            assert_eq!(config.kinematics_model.alpha, 54.0_f64.to_radians());
            assert_eq!(config.kinematics_model.gamma_min, 40.0_f64.to_radians());
            assert_eq!(config.kinematics_model.offset, 0.0);
            assert_eq!(config.kinematics_model.beta, PI / 2.0);
            assert_eq!(config.kinematics_model.gamma_max, PI);
            assert!(config.kinematics_model.passiv_arms_direct);

            if let crate::ZeroType::ZeroStartup(_) = config.disks.zeros {
            } else {
                panic!("Wrong config type");
            }
            // assert_eq!(config.disks.reduction, 5.33333334); //TODO
            assert_eq!(config.disks.reduction, 4.2666667); //Old Orbita

            assert_eq!(dxl_config.serial_port, "/dev/ttyUSB0");
            assert_eq!(dxl_config.id, 42);
        } else {
            panic!("Wrong config type");
        }
    }

    #[test]
    fn test_approx() {
        let mut rng = rand::thread_rng();

        let pos = rng.gen_range(-PI..PI);
        let reduction = rng.gen_range(0.5..2.0);
        assert_eq!(find_closest_offset_to_zero(pos, pos, reduction), pos);

        let pos = 0.0;
        let hardware_zero = 0.25;
        let reduction = 1.0;

        assert_eq!(
            find_closest_offset_to_zero(pos, hardware_zero, reduction),
            0.25
        );

        let reduction = 100.0;
        assert_eq!(
            find_closest_offset_to_zero(pos, hardware_zero, reduction),
            0.25 - 2.0 * PI / reduction
        );
    }
}<|MERGE_RESOLUTION|>--- conflicted
+++ resolved
@@ -7,7 +7,6 @@
 use serialport::{SerialPort, TTYPort};
 use std::{error::Error, thread, time::Instant};
 use std::{f64::consts::PI, f64::consts::TAU, time::Duration};
-
 
 use crate::ZeroType;
 
@@ -35,11 +34,6 @@
     offsets: [Option<f64>; 3],
     reduction: [Option<f64>; 3],
     // motor_reduction: [Option<f64>; 3],
-<<<<<<< HEAD
-=======
-    hall_indice: [Option<u8>; 3],
-
->>>>>>> 72548754
     limits: [Option<Limit>; 3],
 }
 
@@ -58,11 +52,7 @@
             reduction: [Some(reductions); 3],
             // motor_reduction: [Some(motor_reductions); 3],
             limits: [None; 3],
-<<<<<<< HEAD
-=======
-
             // hall_indices: [None; 3],
->>>>>>> 72548754
         };
 
         controller.serial_port.set_exclusive(false)?;
@@ -172,7 +162,6 @@
                     .for_each(
                         |(i, (((&hardware_zero, &current_pos), &hall_idx), &hall_zero))| {
                             let res = find_position_with_hall(
-
                                 current_pos,
                                 hardware_zero,
                                 hall_zero,
@@ -195,7 +184,6 @@
                         "Hall sensor not found".to_string(),
                     )));
                 }
-
             }
         }
 
