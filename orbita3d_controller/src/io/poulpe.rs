--- conflicted
+++ resolved
@@ -52,10 +52,6 @@
             reduction: [Some(reductions); 3],
             // motor_reduction: [Some(motor_reductions); 3],
             limits: [None; 3],
-<<<<<<< HEAD
-            // hall_indices: [None; 3],
-=======
->>>>>>> 45ddef7e
         };
 
         controller.serial_port.set_exclusive(false)?;
