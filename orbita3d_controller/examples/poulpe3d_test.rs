use orbita3d_controller::Orbita3dController;

use serde::Deserialize;
use serde::Serialize;

use std::time::SystemTime;
use std::{error::Error, thread, time::Duration};
// use log::info;
// use log::Level;

use clap::Parser;

use poulpe_ethercat_grpc::server::launch_server;
use tokio;

#[derive(Parser, Debug)]
#[command(author, version, about, long_about = None)]
struct Args {
    #[arg(short, long, default_value = "config/fake.yaml")]
    configfile: String,

    #[arg(short, long)]
<<<<<<< HEAD
    start_server: bool,

    #[arg(short, long, default_value = "input.csv")]
    input_csv: String,
=======
    input_csv: Option<String>,
>>>>>>> 8dacee09

    #[arg(short, long)]
    output_csv: Option<String>,

    #[arg(short, long)]
    viewer: bool,
}

#[derive(Debug, Deserialize)]
// #[serde(rename_all = "PascalCase")]
struct Input {
    timestamp: f64,
    torque_on: bool,
    target_roll: f64,
    target_pitch: f64,
    target_yaw: f64,
    velocity_limit_top: f64,
    velocity_limit_middle: f64,
    velocity_limit_bottom: f64,
    torque_limit_top: f64,
    torque_limit_middle: f64,
    torque_limit_bottom: f64,
}

#[derive(Debug, Serialize)]
struct Output {
    timestamp: f64,
    torque_on: bool,
    present_roll: f64,
    present_pitch: f64,
    present_yaw: f64,
    target_roll: f64,
    target_pitch: f64,
    target_yaw: f64,
    present_pos_top: f64,
    present_pos_mid: f64,
    present_pos_bot: f64,
    present_velocity_top: f64,
    present_velocity_mid: f64,
    present_velocity_bot: f64,
    present_torque_top: f64,
    present_torque_mid: f64,
    present_torque_bot: f64,
    axis_sensor_top: f64,
    axis_sensor_mid: f64,
    axis_sensor_bot: f64,
    board_state: u8,
}

use rprompt::prompt_reply;

fn main() -> Result<(), Box<dyn Error>> {
    env_logger::init();
    let args = Args::parse();

    let rec = if args.viewer {
        let _rec = rerun::RecordingStreamBuilder::new("Test Orbita3d").spawn()?;
        Some(_rec)
    } else {
        None
    };

    if args.start_server {
        log::info!("Starting the server");
        // run in a thread, do not block main thread
        thread::spawn(|| {
            tokio::runtime::Builder::new_multi_thread()
                .worker_threads(4)
                .enable_all()
                .build()
                .unwrap()
                .block_on(launch_server("config/ethercat.yaml"))
                .unwrap();
        });
        thread::sleep(Duration::from_secs(2));
    }

    log::info!("Config file: {}", args.configfile);

    let infile_path = match args.input_csv {
        Some(s) => {
            log::info!("Input csv file: {:?}", s);
            s
        }
        None => {
            log::warn!("No input csv file provided");
            let buffer =
                prompt_reply("Please enter the input csv file path [input.csv]: ").unwrap();
            if buffer.trim().is_empty() {
                "input.csv".to_string()
            } else {
                buffer.trim().to_string()
            }
        }
    };
    let infile = match std::fs::File::open(&infile_path) {
        Ok(f) => f,
        Err(e) => {
            log::error!("Error opening input csv file: {}", e);
            return Err(e.into());
        }
    };
    let outfile_path = match args.output_csv {
        Some(s) => s,
        None => {
            log::warn!("No output csv file provided");
            let buffer =
                prompt_reply("Please enter the output csv file path [output.csv]: ").unwrap();
            if buffer.trim().is_empty() {
                "output.csv".to_string()
            } else {
                buffer.trim().to_string()
            }
        }
    };

    let outfile = match std::fs::File::create_new(&outfile_path) {
        Ok(f) => f,
        Err(e) => {
            log::error!("Error opening output csv file: {}", e);
            return Err(e.into());
        }
    };

    let mut input_csv = csv::Reader::from_reader(infile);

    let mut controller = Orbita3dController::with_config(&args.configfile)?;
    let t = controller.is_torque_on();
    match t {
        Ok(t) => log::info!("Torque is {}", t),
        Err(e) => log::error!("Error: {}", e),
    }
    let t = controller.disable_torque(); //Start with torque_off
    match t {
        Ok(_) => {}
        Err(e) => log::error!("Error: {}", e),
    }

    thread::sleep(Duration::from_millis(1000));

    let now = SystemTime::now();

    let mut all_data: Vec<Output> = Vec::new();

    for in_csv in input_csv.deserialize() {
        let t = now.elapsed().unwrap().as_secs_f64();
        let input_csv_data: Input = in_csv?;
        log::debug!("INPUT: {:?}", input_csv_data);

        //Read feedback from Orbita
        let curr_rpy = controller.get_current_rpy_orientation()?;
        let torque = controller.is_torque_on()?;
        // let curr_vel = controller.get_current_velocity()?;
        // let curr_torque = controller.get_current_torque()?;
        let curr_vel = controller.get_raw_motors_velocity()?;
        let curr_torque = controller.get_raw_motors_current()?;
        let curr_pos = controller.get_raw_motors_positions()?;
        let curr_axis = controller.get_axis_sensors()?;
        let curr_state = controller.get_board_state()?;
        all_data.push(Output {
            timestamp: t,
            torque_on: torque,
            present_roll: curr_rpy[0],
            present_pitch: curr_rpy[1],
            present_yaw: curr_rpy[2],
            target_roll: input_csv_data.target_roll,
            target_pitch: input_csv_data.target_pitch,
            target_yaw: input_csv_data.target_yaw,
            present_pos_top: curr_pos[0],
            present_pos_mid: curr_pos[1],
            present_pos_bot: curr_pos[2],
            present_velocity_top: curr_vel[0],
            present_velocity_mid: curr_vel[1],
            present_velocity_bot: curr_vel[2],
            present_torque_top: curr_torque[0],
            present_torque_mid: curr_torque[1],
            present_torque_bot: curr_torque[2],
            axis_sensor_top: curr_axis[0],
            axis_sensor_bot: curr_axis[2],
            axis_sensor_mid: curr_axis[1],
            board_state: curr_state,
        });

        let tosleep = (input_csv_data.timestamp - t) * 1000.0;
        thread::sleep(Duration::from_millis(tosleep as u64));

        //Write commands to Orbita
        if input_csv_data.torque_on {
            controller.enable_torque(true)?;
        } else {
            controller.disable_torque()?;
        }
        controller.set_target_rpy_orientation([
            input_csv_data.target_roll,
            input_csv_data.target_pitch,
            input_csv_data.target_yaw,
        ])?;

        controller.set_raw_motors_velocity_limit([
            input_csv_data.velocity_limit_top,
            input_csv_data.velocity_limit_middle,
            input_csv_data.velocity_limit_bottom,
        ])?;

        controller.set_raw_motors_torque_limit([
            input_csv_data.torque_limit_top,
            input_csv_data.torque_limit_middle,
            input_csv_data.torque_limit_bottom,
        ])?;

        // Rerun
        if let Some(rec) = &rec {
            rec.set_time_seconds("timestamp", t);
            rec.log(
                "target/torque_on",
                &rerun::Scalar::new(if input_csv_data.torque_on { 1.0 } else { 0.0 }),
            )?;
            rec.log("target/board_state", &rerun::Scalar::new(curr_state as f64))?;

            rec.log(
                "position/target/roll",
                &rerun::Scalar::new(input_csv_data.target_roll),
            )?;
            rec.log(
                "position/target/pitch",
                &rerun::Scalar::new(input_csv_data.target_pitch),
            )?;
            rec.log(
                "position/target/yaw",
                &rerun::Scalar::new(input_csv_data.target_yaw),
            )?;

            rec.log("position/present/roll", &rerun::Scalar::new(curr_rpy[0]))?;
            rec.log("position/present/pitch", &rerun::Scalar::new(curr_rpy[1]))?;
            rec.log("position/present/yaw", &rerun::Scalar::new(curr_rpy[2]))?;

            rec.log("velocity/present/roll", &rerun::Scalar::new(curr_vel[0]))?;
            rec.log("velocity/present/pitch", &rerun::Scalar::new(curr_vel[1]))?;
            rec.log("velocity/present/yaw", &rerun::Scalar::new(curr_vel[2]))?;

            rec.log("torque/present/roll", &rerun::Scalar::new(curr_torque[0]))?;
            rec.log("torque/present/pitch", &rerun::Scalar::new(curr_torque[1]))?;
            rec.log("torque/present/yaw", &rerun::Scalar::new(curr_torque[2]))?;

            rec.log(
                "position/axis_sensor/roll",
                &rerun::Scalar::new(curr_axis[0]),
            )?;
            rec.log(
                "position/axis_sensor/pitch",
                &rerun::Scalar::new(curr_axis[1]),
            )?;
            rec.log(
                "position/axis_sensor/yaw",
                &rerun::Scalar::new(curr_axis[2]),
            )?;

            rec.log(
                "limits/velocity/top",
                &rerun::Scalar::new(input_csv_data.velocity_limit_top),
            )?;
            rec.log(
                "limits/velocity/middle",
                &rerun::Scalar::new(input_csv_data.velocity_limit_middle),
            )?;
            rec.log(
                "limits/velocity/bottom",
                &rerun::Scalar::new(input_csv_data.velocity_limit_bottom),
            )?;

            rec.log(
                "limits/torque/top",
                &rerun::Scalar::new(input_csv_data.torque_limit_top),
            )?;
            rec.log(
                "limits/torque/middle",
                &rerun::Scalar::new(input_csv_data.torque_limit_middle),
            )?;
            rec.log(
                "limits/torque/bottom",
                &rerun::Scalar::new(input_csv_data.torque_limit_bottom),
            )?;
        }
    }

    let torque = controller.disable_torque();
    match torque {
        Ok(_) => log::info!("Torque is off"),
        Err(e) => log::error!("Error: {}", e),
    }
    thread::sleep(Duration::from_millis(1000));

    log::info!("Writing output csv file: {}", outfile_path);

    let mut output_csv = csv::Writer::from_writer(outfile);
    for data in all_data {
        output_csv.serialize(data)?;
    }

    Ok(())
}<|MERGE_RESOLUTION|>--- conflicted
+++ resolved
@@ -20,14 +20,10 @@
     configfile: String,
 
     #[arg(short, long)]
-<<<<<<< HEAD
     start_server: bool,
 
-    #[arg(short, long, default_value = "input.csv")]
-    input_csv: String,
-=======
+    #[arg(short, long)]
     input_csv: Option<String>,
->>>>>>> 8dacee09
 
     #[arg(short, long)]
     output_csv: Option<String>,
